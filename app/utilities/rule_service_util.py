from typing import Dict, List
from app.api.models.rules import Rule, StoredRule


<<<<<<< HEAD
def create_rules_dict(engine: RuleEngine, provided_category: str, entity_types: list[str]) -> Dict[str, Dict[str, List[Dict]]]:
    result = {}
    for entity_type in entity_types:
        result[entity_type] = {}

        if provided_category is None:
            categories = engine.get_categories(entity_type)
        else:
            categories = [provided_category]

        for category in categories:
            # Get rules for this category
            rules = engine.get_rules_by_category(entity_type, category)
            result[entity_type][category] = rules

    return result


def spike_create_rules_by_entity_and_category_dict(stored_rules: list[SpikeStoredRule], categories_to_display: set[str], entity_types_to_display: set[str]) -> Dict[str, Dict[str, List[Dict]]]:
=======
def create_rules_dict(stored_rules: list[StoredRule], categories_to_display: set[str], entity_types_to_display: set[str]) -> Dict[str, Dict[str, List[Dict]]]:
>>>>>>> 9c52540a
    result = {}
    for entity_type in entity_types_to_display:
        result[entity_type] = {}

        for category in categories_to_display:
            filtered_stored_rules = [stored_rule for stored_rule in stored_rules if category in stored_rule.categories and stored_rule.entity_type == entity_type]
            rules = [Rule(name=rule.rule_name, entity_type=rule.entity_type, description=rule.description, conditions=rule.rule.conditions) for rule in filtered_stored_rules]
            if len(rules) > 0:
                result[entity_type][category] = rules
    return result<|MERGE_RESOLUTION|>--- conflicted
+++ resolved
@@ -2,29 +2,7 @@
 from app.api.models.rules import Rule, StoredRule
 
 
-<<<<<<< HEAD
-def create_rules_dict(engine: RuleEngine, provided_category: str, entity_types: list[str]) -> Dict[str, Dict[str, List[Dict]]]:
-    result = {}
-    for entity_type in entity_types:
-        result[entity_type] = {}
-
-        if provided_category is None:
-            categories = engine.get_categories(entity_type)
-        else:
-            categories = [provided_category]
-
-        for category in categories:
-            # Get rules for this category
-            rules = engine.get_rules_by_category(entity_type, category)
-            result[entity_type][category] = rules
-
-    return result
-
-
-def spike_create_rules_by_entity_and_category_dict(stored_rules: list[SpikeStoredRule], categories_to_display: set[str], entity_types_to_display: set[str]) -> Dict[str, Dict[str, List[Dict]]]:
-=======
 def create_rules_dict(stored_rules: list[StoredRule], categories_to_display: set[str], entity_types_to_display: set[str]) -> Dict[str, Dict[str, List[Dict]]]:
->>>>>>> 9c52540a
     result = {}
     for entity_type in entity_types_to_display:
         result[entity_type] = {}
