--- conflicted
+++ resolved
@@ -2,21 +2,12 @@
 Endpoints for rule management.
 """
 
-<<<<<<< HEAD
 from typing import Annotated
 from fastapi import APIRouter, Depends, HTTPException, Query, status
 
 from app.api.models.rules import (
     Rule,
     RuleListRequest,
-=======
-from typing import List, Optional, Dict
-
-from fastapi import APIRouter, Depends, HTTPException, status
-
-from app.api.models.rules import (
-    Rule,
->>>>>>> 00e6a023
     RuleValidationResponse,
     RuleStoreRequest,
     RuleStoreResponse,
@@ -66,7 +57,6 @@
 
 
 @router.get("/rules", response_model=RuleListResponse, response_model_exclude_none=True)
-<<<<<<< HEAD
 async def list_rules(rule_list_request: Annotated[RuleListRequest, Query()], service: RuleService = Depends(get_rule_service)):
     """List all rules in the engine."""
     entity_type = rule_list_request.entity_type
@@ -74,57 +64,4 @@
     rules_by_entity = service.get_rules(entity_type, category)
     responseModel = format_list_rules_response(rules_by_entity)
 
-    return responseModel
-=======
-async def list_rules(service: RuleService = Depends(get_rule_service)):
-    """List all rules in the engine with statistics."""
-    rules_by_entity = service.get_rules()
-
-    # Format response
-    entity_types = list(rules_by_entity.keys())
-    categories = {}
-    stats = {}
-
-    # Get categories and statistics for each entity type
-    for entity_type, categories_rules in rules_by_entity.items():
-        categories[entity_type] = list(categories_rules.keys())
-
-        # Calcular estadísticas
-        entity_stats = {
-            "total_rules": 0,
-            "rules_by_category": {}
-        }
-
-        for category, rules_list in categories_rules.items():
-            category_rule_count = len(rules_list)
-            entity_stats["rules_by_category"][category] = category_rule_count
-            entity_stats["total_rules"] += category_rule_count
-
-        stats[entity_type] = entity_stats
-
-    return {
-        "entity_types": entity_types,
-        "categories": categories,
-        "rules": rules_by_entity,
-        "stats": stats
-    }
-
-
-@router.get("/rules/export", response_model=Dict)
-async def export_rules(
-        entity_type: Optional[str] = None,
-        category: Optional[str] = None,
-        service: RuleService = Depends(get_rule_service)
-):
-    """Export rules to JSON format."""
-    return service.export_rules_to_json(entity_type, category)
-
-
-@router.get("/rules/history", response_model=List[Dict])
-async def get_evaluation_history(
-        limit: int = 10,
-        service: RuleService = Depends(get_rule_service)
-):
-    """Get rule evaluation history."""
-    return service.get_rule_history(limit)
->>>>>>> 00e6a023
+    return responseModel